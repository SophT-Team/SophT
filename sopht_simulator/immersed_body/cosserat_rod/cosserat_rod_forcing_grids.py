__all__ = [
    "CosseratRodNodalForcingGrid",
    "CosseratRodElementCentricForcingGrid",
    "CosseratRodEdgeForcingGrid",
    "CosseratRodSurfaceForcingGrid",
]
from elastica._linalg import _batch_cross, _batch_matvec, _batch_matrix_transpose
from elastica.rod.cosserat_rod import CosseratRod
from elastica.interaction import node_to_element_velocity, elements_to_nodes_inplace
import numpy as np

from sopht_simulator.immersed_body import ImmersedBodyForcingGrid


class CosseratRodNodalForcingGrid(ImmersedBodyForcingGrid):
    """Class for forcing grid at Cosserat rod nodes"""

    def __init__(self, grid_dim, cosserat_rod: type(CosseratRod)):
        self.num_lag_nodes = cosserat_rod.n_elems + 1
        self.cosserat_rod = cosserat_rod
        super().__init__(grid_dim)
        self.moment_arm = np.zeros((3, cosserat_rod.n_elems))

        # to ensure position/velocity are consistent during initialisation
        self.compute_lag_grid_position_field()
        self.compute_lag_grid_velocity_field()

    def compute_lag_grid_position_field(self):
        """Computes location of forcing grid for the Cosserat rod"""
        self.position_field[...] = self.cosserat_rod.position_collection[
            : self.grid_dim
        ]

    def compute_lag_grid_velocity_field(self):
        """Computes velocity of forcing grid points for the Cosserat rod"""
        self.velocity_field[...] = self.cosserat_rod.velocity_collection[
            : self.grid_dim
        ]

    def transfer_forcing_from_grid_to_body(
        self,
        body_flow_forces,
        body_flow_torques,
        lag_grid_forcing_field,
    ):
        """Transfer forcing from lagrangian forcing grid to the cosserat rod"""
        # negative sign due to Newtons third law
        body_flow_forces[: self.grid_dim] = -lag_grid_forcing_field

        # torque from grid forcing
        self.moment_arm[...] = (
            self.cosserat_rod.position_collection[..., 1:]
            - self.cosserat_rod.position_collection[..., :-1]
        ) / 2.0
        body_flow_torques[...] = _batch_cross(
            self.moment_arm,
            (body_flow_forces[..., 1:] - body_flow_forces[..., :-1]) / 2.0,
        )
        # end element corrections
        body_flow_torques[..., -1] += (
            np.cross(
                self.moment_arm[..., -1],
                body_flow_forces[..., -1],
            )
            / 2.0
        )
        body_flow_torques[..., 0] -= (
            np.cross(
                self.moment_arm[..., 0],
                body_flow_forces[..., 0],
            )
            / 2.0
        )
        # convert global to local frame
        body_flow_torques[...] = _batch_matvec(
            self.cosserat_rod.director_collection,
            body_flow_torques,
        )

    def get_maximum_lagrangian_grid_spacing(self):
        """Get the maximum Lagrangian grid spacing"""
        # estimated distance between consecutive elements
        return np.amax(self.cosserat_rod.lengths)


class CosseratRodElementCentricForcingGrid(ImmersedBodyForcingGrid):
    """Class for forcing grid at Cosserat rod element centers"""

    def __init__(self, grid_dim, cosserat_rod: type(CosseratRod)):
        self.num_lag_nodes = cosserat_rod.n_elems
        self.cosserat_rod = cosserat_rod
        super().__init__(grid_dim)

        # to ensure position/velocity are consistent during initialisation
        self.compute_lag_grid_position_field()
        self.compute_lag_grid_velocity_field()

    def compute_lag_grid_position_field(self):
        """Computes location of forcing grid for the Cosserat rod"""
        self.position_field[...] = (
            self.cosserat_rod.position_collection[: self.grid_dim, 1:]
            + self.cosserat_rod.position_collection[: self.grid_dim, :-1]
        ) / 2.0

    def compute_lag_grid_velocity_field(self):
        """Computes velocity of forcing grid points for the Cosserat rod"""
        self.velocity_field[...] = (
            self.cosserat_rod.velocity_collection[: self.grid_dim, 1:]
            + self.cosserat_rod.velocity_collection[: self.grid_dim, :-1]
        ) / 2.0

    def transfer_forcing_from_grid_to_body(
        self,
        body_flow_forces,
        body_flow_torques,
        lag_grid_forcing_field,
    ):
        """Transfer forcing from lagrangian forcing grid to the cosserat rod"""
        # negative sign due to Newtons third law
        body_flow_forces[...] = 0.0
        body_flow_forces[: self.grid_dim, 1:] -= 0.5 * lag_grid_forcing_field
        body_flow_forces[: self.grid_dim, :-1] -= 0.5 * lag_grid_forcing_field

        # torque from grid forcing (don't modify since set = 0 at initialisation)
        # because no torques acting on element centers

    def get_maximum_lagrangian_grid_spacing(self):
        """Get the maximum Lagrangian grid spacing"""
        # estimated distance between consecutive elements
        return np.amax(self.cosserat_rod.lengths)


# Forcing grid implementation for tapered rod
class CosseratRodEdgeForcingGrid(ImmersedBodyForcingGrid):
    """
        Class for forcing grid at Cosserat rod element centers and edges.

    Notes
    -----
        For tapered rods (varying cross-sectional area) and for thicker rods
        (high cross-section area to length ratio) this class has to be used.

    """

    def __init__(self, grid_dim, cosserat_rod: type(CosseratRod)):
        self.cosserat_rod = cosserat_rod
        # 1 for element center 2 for edges
        self.num_lag_nodes = cosserat_rod.n_elems + 2 * cosserat_rod.n_elems
        super().__init__(grid_dim)

        self.z_vector = np.repeat(
            np.array([0, 0, 1.0]).reshape(3, 1), self.cosserat_rod.n_elems, axis=-1
        )

        self.moment_arm = np.zeros((3, cosserat_rod.n_elems))

        self.start_idx_elems = 0
        self.end_idx_elems = self.start_idx_elems + cosserat_rod.n_elems
        self.start_idx_left_edge_nodes = self.end_idx_elems
        self.end_idx_left_edge_nodes = (
            self.start_idx_left_edge_nodes + cosserat_rod.n_elems
        )
        self.start_idx_right_edge_nodes = self.end_idx_left_edge_nodes
        self.end_idx_right_edge_nodes = (
            self.start_idx_right_edge_nodes + cosserat_rod.n_elems
        )

        self.element_forces_left_edge_nodes = np.zeros((3, cosserat_rod.n_elems))
        self.element_forces_right_edge_nodes = np.zeros((3, cosserat_rod.n_elems))

        # to ensure position/velocity are consistent during initialisation
        self.compute_lag_grid_position_field()
        self.compute_lag_grid_velocity_field()

    def compute_lag_grid_position_field(self):
        """Computes location of forcing grid for the Cosserat rod"""

        rod_element_position = 0.5 * (
            self.cosserat_rod.position_collection[..., 1:]
            + self.cosserat_rod.position_collection[..., :-1]
        )

        self.position_field[
            :, self.start_idx_elems : self.end_idx_elems
        ] = rod_element_position[: self.grid_dim]

        # Rod normal is used to compute the edge points. Rod normal is not necessarily be same as the d1.
        # Here we also assume rod will always be in XY plane.
        rod_normal_direction = _batch_cross(self.z_vector, self.cosserat_rod.tangents)

        # rd1
        self.moment_arm[:] = rod_normal_direction * self.cosserat_rod.radius

        # x_elem + rd1
        self.position_field[
            :, self.start_idx_left_edge_nodes : self.end_idx_left_edge_nodes
        ] = (rod_element_position + self.moment_arm)[: self.grid_dim]

        # x_elem - rd1
        # self.moment_arm_edge_right[:] = -self.moment_arm_edge_left
        self.position_field[
            :, self.start_idx_right_edge_nodes : self.end_idx_right_edge_nodes
        ] = (rod_element_position - self.moment_arm)[: self.grid_dim]

    def compute_lag_grid_velocity_field(self):
        """Computes velocity of forcing grid points for the Cosserat rod"""

        # Element velocity
        element_velocity = node_to_element_velocity(
            self.cosserat_rod.mass, self.cosserat_rod.velocity_collection
        )
        # Element angular velocity
        omega_collection = _batch_matvec(
            _batch_matrix_transpose(self.cosserat_rod.director_collection),
            self.cosserat_rod.omega_collection,
        )

        self.velocity_field[
            :, self.start_idx_elems : self.end_idx_elems
        ] = element_velocity[: self.grid_dim]

        # v_elem + omega X rd1
        self.velocity_field[
            :, self.start_idx_left_edge_nodes : self.end_idx_left_edge_nodes
        ] = (element_velocity + _batch_cross(omega_collection, self.moment_arm))[
            : self.grid_dim
        ]

        # v_elem - omega X rd1
        self.velocity_field[
            :, self.start_idx_right_edge_nodes : self.end_idx_right_edge_nodes
        ] = (element_velocity + _batch_cross(omega_collection, -self.moment_arm))[
            : self.grid_dim
        ]

    def transfer_forcing_from_grid_to_body(
        self,
        body_flow_forces,
        body_flow_torques,
        lag_grid_forcing_field,
    ):
        """Transfer forcing from lagrangian forcing grid to the cosserat rod"""
        body_flow_forces[...] = 0.0
        body_flow_torques[...] = 0.0

        # negative sign due to Newtons third law
        body_flow_forces[: self.grid_dim, 1:] -= (
            0.5 * lag_grid_forcing_field[:, self.start_idx_elems : self.end_idx_elems]
        )
        body_flow_forces[: self.grid_dim, :-1] -= (
            0.5 * lag_grid_forcing_field[:, self.start_idx_elems : self.end_idx_elems]
        )

        # Lagrangian nodes on left edge.
        self.element_forces_left_edge_nodes[: self.grid_dim] = -lag_grid_forcing_field[
            :, self.start_idx_left_edge_nodes : self.end_idx_left_edge_nodes
        ]
        # torque from grid forcing
        body_flow_torques[...] += _batch_cross(
            self.moment_arm, self.element_forces_left_edge_nodes
        )

        # Lagrangian nodes on right edge.
        self.element_forces_right_edge_nodes[: self.grid_dim] = -lag_grid_forcing_field[
            :, self.start_idx_right_edge_nodes : self.end_idx_right_edge_nodes
        ]
        # torque from grid forcing
        body_flow_torques[...] += _batch_cross(
            -self.moment_arm, self.element_forces_right_edge_nodes
        )

        # Convert forces on elements to nodes
        total_element_forces = (
            self.element_forces_left_edge_nodes + self.element_forces_right_edge_nodes
        )
        elements_to_nodes_inplace(total_element_forces, body_flow_forces)

        # convert global to local frame
        body_flow_torques[...] = _batch_matvec(
            self.cosserat_rod.director_collection,
            body_flow_torques,
        )

<<<<<<< HEAD
    def get_minimum_lagrangian_grid_spacing(self):
        """Get the minimum Lagrangian grid spacing"""
        return np.amin([self.cosserat_rod.radius, self.cosserat_rod.rest_lengths])


from elastica._linalg import _batch_matrix_transpose

# Forcing grid implementation for tapered rod
class CosseratRodSurfaceForcingGrid(ImmersedBodyForcingGrid):
    """
        Class for forcing grid at Cosserat rod element surface points.

    Notes
    -----
        For the 3D simulations of Cosserat rods this grid can be used.

    """

    def __init__(
        self,
        grid_dim,
        cosserat_rod: type(CosseratRod),
        surface_grid_density: int,
        centerline_grid=True,
    ):
        self.cosserat_rod = cosserat_rod

        # If center line grid is True than add lagrangian grid points to the center line, otherwise points will be
        # only added to the surface.
        self.center_grid_density = 1 if centerline_grid else 0

        # Number of lagrangian nodes one at the center and rest are around the surface of element
        # Grid around the surface of element are controlled by grid_density.
        self.num_lag_nodes = (
            surface_grid_density + self.center_grid_density
        ) * cosserat_rod.n_elems
        super().__init__(grid_dim)

        # Number of lagrangian grid points per element, one at center rest around surface
        self.grid_density = surface_grid_density + self.center_grid_density
        # Compute the rotational angle for each surface point.
        # Surface points are on the local frame
        # TODO: maybe a better naming ?
        self.surface_point_rotation_angle = np.linspace(
            0, 2 * np.pi, surface_grid_density, endpoint=False
        )

        # Since lag grid points are on the surface, for each node we need to compute moment arm.
        self.moment_arm = np.zeros((3, self.num_lag_nodes))

        self.n_elems = cosserat_rod.n_elems

        # Here we are thinking for each surface point, we have n_elem of them.
        self.start_idx = np.zeros((self.grid_density), dtype=np.int)
        self.end_idx = np.zeros((self.grid_density), dtype=np.int)
        self.start_idx[:] = cosserat_rod.n_elems * np.arange(0, self.grid_density)
        self.end_idx[:] = cosserat_rod.n_elems * np.arange(1, self.grid_density + 1)

        self.local_frame_surface_points = np.zeros((3, self.num_lag_nodes))
        # Grid points for each element are one at the center, and rest around the surface.
        # Since first grid point is at the center, set local_frame_surface_point values to zero, and don't update.
        # local_frame_surface_points are used to compute the moment arm, i.e. distance from the element center.
        for i in range(self.center_grid_density, self.grid_density):
            self.local_frame_surface_points[
                :, self.start_idx[i] : self.end_idx[i]
            ] = np.array(
                [
                    np.cos(
                        self.surface_point_rotation_angle[i - self.center_grid_density]
                    ),
                    np.sin(
                        self.surface_point_rotation_angle[i - self.center_grid_density]
                    ),
                    0,
                ]
            ).reshape(
                3, 1
            )

        # We need this temp array just only to be compatible with the dimension of moment arm for torque calculation.
        # Since if the grid dim is 2 then lagrangian forces has size 2,num_lag_nodes which is not consistent with
        # moment arm
        self.surface_forces = np.zeros((3, self.num_lag_nodes))

        # to ensure position/velocity are consistent during initialisation
        self.compute_lag_grid_position_field()
        self.compute_lag_grid_velocity_field()

    def compute_lag_grid_position_field(self):
        """Computes location of forcing grid for the Cosserat rod"""

        rod_element_position = 0.5 * (
            self.cosserat_rod.position_collection[..., 1:]
            + self.cosserat_rod.position_collection[..., :-1]
        )

        # Cache rod director collection transpose since it will be used to compute velocity field.
        self.rod_director_collection_transpose = _batch_matrix_transpose(
            self.cosserat_rod.director_collection
        )
        # Compute the moment arm or distance from the element center for each grid point.
        for i in range(self.grid_density):
            self.moment_arm[
                :, self.start_idx[i] : self.end_idx[i]
            ] = self.cosserat_rod.radius * _batch_matvec(
                self.rod_director_collection_transpose,
                self.local_frame_surface_points[:, self.start_idx[i] : self.end_idx[i]],
            )

        # Surface positions are moment_arm + element center position
        self.position_field[:] = self.moment_arm[: self.grid_dim]
        for i in range(self.grid_density):
            self.position_field[
                :, self.start_idx[i] : self.end_idx[i]
            ] += rod_element_position[: self.grid_dim]

    def compute_lag_grid_velocity_field(self):
        """Computes velocity of forcing grid points for the Cosserat rod"""

        # Element velocity
        element_velocity = node_to_element_velocity(
            self.cosserat_rod.mass, self.cosserat_rod.velocity_collection
        )
        # Element angular velocity
        omega_collection = _batch_matvec(
            # _batch_matrix_transpose(self.cosserat_rod.director_collection),
            self.rod_director_collection_transpose,
            self.cosserat_rod.omega_collection,
        )

        # v_elem + omega X moment_arm
        for i in range(self.grid_density):
            self.velocity_field[:, self.start_idx[i] : self.end_idx[i]] = (
                element_velocity
                + _batch_cross(
                    omega_collection,
                    self.moment_arm[:, self.start_idx[i] : self.end_idx[i]],
                )
            )[: self.grid_dim]

    def transfer_forcing_from_grid_to_body(
        self,
        body_flow_forces,
        body_flow_torques,
        lag_grid_forcing_field,
    ):
        """Transfer forcing from lagrangian forcing grid to the cosserat rod"""
        body_flow_forces[...] = 0.0
        body_flow_torques[...] = 0.0

        # negative sign due to Newtons third law
        for i in range(self.grid_density):
            body_flow_forces[: self.grid_dim, 1:] -= (
                0.5 * lag_grid_forcing_field[:, self.start_idx[i] : self.end_idx[i]]
            )
            body_flow_forces[: self.grid_dim, :-1] -= (
                0.5 * lag_grid_forcing_field[:, self.start_idx[i] : self.end_idx[i]]
            )

        # negative sign due to Newtons third law
        self.surface_forces[: self.grid_dim] = -lag_grid_forcing_field[:]

        # torque generated by all lagrangian points are
        lag_grid_torque_field = _batch_cross(self.moment_arm, self.surface_forces)

        # Update body torques
        for i in range(self.grid_density):
            body_flow_torques[:] += lag_grid_torque_field[
                :, self.start_idx[i] : self.end_idx[i]
            ]
        # convert global to local frame
        body_flow_torques[...] = _batch_matvec(
            self.cosserat_rod.director_collection,
            body_flow_torques,
        )

    def get_minimum_lagrangian_grid_spacing(self):
        """Get the minimum Lagrangian grid spacing"""
        return np.amin([self.cosserat_rod.radius, self.cosserat_rod.rest_lengths])
=======
    def get_maximum_lagrangian_grid_spacing(self):
        """Get the maximum Lagrangian grid spacing"""
        return np.amax(self.cosserat_rod.lengths)
>>>>>>> 1ba99ab7
<|MERGE_RESOLUTION|>--- conflicted
+++ resolved
@@ -280,12 +280,10 @@
             self.cosserat_rod.director_collection,
             body_flow_torques,
         )
-
-<<<<<<< HEAD
-    def get_minimum_lagrangian_grid_spacing(self):
-        """Get the minimum Lagrangian grid spacing"""
-        return np.amin([self.cosserat_rod.radius, self.cosserat_rod.rest_lengths])
-
+        
+    def get_maximum_lagrangian_grid_spacing(self):
+        """Get the maximum Lagrangian grid spacing"""
+        return np.amax(self.cosserat_rod.lengths)
 
 from elastica._linalg import _batch_matrix_transpose
 
@@ -458,11 +456,6 @@
             body_flow_torques,
         )
 
-    def get_minimum_lagrangian_grid_spacing(self):
-        """Get the minimum Lagrangian grid spacing"""
-        return np.amin([self.cosserat_rod.radius, self.cosserat_rod.rest_lengths])
-=======
     def get_maximum_lagrangian_grid_spacing(self):
         """Get the maximum Lagrangian grid spacing"""
-        return np.amax(self.cosserat_rod.lengths)
->>>>>>> 1ba99ab7
+        return np.amax(self.cosserat_rod.lengths)